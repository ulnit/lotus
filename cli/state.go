package cli

import (
	"bytes"
	"context"
	"encoding/json"
	"fmt"
	"reflect"
	"sort"
	"strconv"
	"strings"
	"time"

	"github.com/ipfs/go-cid"
	"github.com/libp2p/go-libp2p-core/peer"
	"github.com/multiformats/go-multihash"
	"github.com/urfave/cli/v2"
	cbg "github.com/whyrusleeping/cbor-gen"
	"golang.org/x/xerrors"

	"github.com/filecoin-project/go-address"
	"github.com/filecoin-project/specs-actors/actors/abi"
	"github.com/filecoin-project/specs-actors/actors/builtin"
	"github.com/filecoin-project/specs-actors/actors/builtin/account"
	"github.com/filecoin-project/specs-actors/actors/builtin/cron"
	init_ "github.com/filecoin-project/specs-actors/actors/builtin/init"
	"github.com/filecoin-project/specs-actors/actors/builtin/market"
	miner2 "github.com/filecoin-project/specs-actors/actors/builtin/miner"
	"github.com/filecoin-project/specs-actors/actors/builtin/multisig"
	"github.com/filecoin-project/specs-actors/actors/builtin/paych"
	"github.com/filecoin-project/specs-actors/actors/builtin/power"
	"github.com/filecoin-project/specs-actors/actors/builtin/reward"
	"github.com/filecoin-project/specs-actors/actors/builtin/verifreg"
	"github.com/filecoin-project/specs-actors/actors/util/adt"

	"github.com/filecoin-project/lotus/api"
	"github.com/filecoin-project/lotus/build"
	"github.com/filecoin-project/lotus/chain/types"
	"github.com/filecoin-project/lotus/miner"
)

type methodMeta struct {
	name string

	params reflect.Type
	ret    reflect.Type
}

var methods = map[cid.Cid][]methodMeta{}

func init() {
	cidToMethods := map[cid.Cid][2]interface{}{
		// builtin.SystemActorCodeID:        {builtin.MethodsSystem, system.Actor{} }- apparently it doesn't have methods
		builtin.InitActorCodeID:             {builtin.MethodsInit, init_.Actor{}},
		builtin.CronActorCodeID:             {builtin.MethodsCron, cron.Actor{}},
		builtin.AccountActorCodeID:          {builtin.MethodsAccount, account.Actor{}},
		builtin.StoragePowerActorCodeID:     {builtin.MethodsPower, power.Actor{}},
		builtin.StorageMinerActorCodeID:     {builtin.MethodsMiner, miner2.Actor{}},
		builtin.StorageMarketActorCodeID:    {builtin.MethodsMarket, market.Actor{}},
		builtin.PaymentChannelActorCodeID:   {builtin.MethodsPaych, paych.Actor{}},
		builtin.MultisigActorCodeID:         {builtin.MethodsMultisig, multisig.Actor{}},
		builtin.RewardActorCodeID:           {builtin.MethodsReward, reward.Actor{}},
		builtin.VerifiedRegistryActorCodeID: {builtin.MethodsVerifiedRegistry, verifreg.Actor{}},
	}

	for c, m := range cidToMethods {
		rt := reflect.TypeOf(m[0])
		nf := rt.NumField()

		methods[c] = append(methods[c], methodMeta{
			name:   "Send",
			params: reflect.TypeOf(new(adt.EmptyValue)),
			ret:    reflect.TypeOf(new(adt.EmptyValue)),
		})

		exports := m[1].(abi.Invokee).Exports()
		for i := 0; i < nf; i++ {
			export := reflect.TypeOf(exports[i+1])

			methods[c] = append(methods[c], methodMeta{
				name:   rt.Field(i).Name,
				params: export.In(1),
				ret:    export.Out(0),
			})
		}
	}
}

var stateCmd = &cli.Command{
	Name:  "state",
	Usage: "Interact with and query filecoin chain state",
	Flags: []cli.Flag{
		&cli.StringFlag{
			Name:  "tipset",
			Usage: "specify tipset to call method on (pass comma separated array of cids)",
		},
	},
	Subcommands: []*cli.Command{
		statePowerCmd,
		stateSectorsCmd,
		stateProvingSetCmd,
		statePledgeCollateralCmd,
		stateListActorsCmd,
		stateListMinersCmd,
		stateGetActorCmd,
		stateLookupIDCmd,
		stateReplaySetCmd,
		stateSectorSizeCmd,
		stateReadStateCmd,
		stateListMessagesCmd,
		stateComputeStateCmd,
		stateCallCmd,
		stateGetDealSetCmd,
		stateWaitMsgCmd,
		stateSearchMsgCmd,
		stateMinerInfo,
	},
}

var stateMinerInfo = &cli.Command{
	Name:      "miner-info",
	Usage:     "Retrieve miner information",
	ArgsUsage: "[minerAddress]",
	Action: func(cctx *cli.Context) error {
		api, closer, err := GetFullNodeAPI(cctx)
		if err != nil {
			return err
		}
		defer closer()

		ctx := ReqContext(cctx)

		if !cctx.Args().Present() {
			return fmt.Errorf("must specify miner to get information for")
		}

		addr, err := address.NewFromString(cctx.Args().First())
		if err != nil {
			return err
		}

		ts, err := LoadTipSet(ctx, cctx, api)
		if err != nil {
			return err
		}

		mi, err := api.StateMinerInfo(ctx, addr, ts.Key())
		if err != nil {
			return err
		}

		fmt.Printf("Owner:\t%s\n", mi.Owner)
		fmt.Printf("Worker:\t%s\n", mi.Worker)
		fmt.Printf("PeerID:\t%s\n", mi.PeerId)
		fmt.Printf("SectorSize:\t%s (%d)\n", types.SizeStr(types.NewInt(uint64(mi.SectorSize))), mi.SectorSize)

		return nil
	},
}

func parseTipSetString(ts string) ([]cid.Cid, error) {
	strs := strings.Split(ts, ",")

	var cids []cid.Cid
	for _, s := range strs {
		c, err := cid.Parse(strings.TrimSpace(s))
		if err != nil {
			return nil, err
		}
		cids = append(cids, c)
	}

	return cids, nil
}

func LoadTipSet(ctx context.Context, cctx *cli.Context, api api.FullNode) (*types.TipSet, error) {
	tss := cctx.String("tipset")
	if tss == "" {
		return nil, nil
	}

	if tss[0] == '@' {
		var h uint64
		if _, err := fmt.Sscanf(tss, "@%d", &h); err != nil {
			return nil, xerrors.Errorf("parsing height tipset ref: %w", err)
		}

		return api.ChainGetTipSetByHeight(ctx, abi.ChainEpoch(h), types.EmptyTSK)
	}

	cids, err := parseTipSetString(tss)
	if err != nil {
		return nil, err
	}

	if len(cids) == 0 {
		return nil, nil
	}

	k := types.NewTipSetKey(cids...)
	ts, err := api.ChainGetTipSet(ctx, k)
	if err != nil {
		return nil, err
	}

	return ts, nil
}

var statePowerCmd = &cli.Command{
	Name:      "power",
	Usage:     "Query network or miner power",
	ArgsUsage: "[<minerAddress> (optional)]",
	Action: func(cctx *cli.Context) error {
		api, closer, err := GetFullNodeAPI(cctx)
		if err != nil {
			return err
		}
		defer closer()

		ctx := ReqContext(cctx)

		var maddr address.Address
		if cctx.Args().Present() {
			maddr, err = address.NewFromString(cctx.Args().First())
			if err != nil {
				return err
			}
		}

		ts, err := LoadTipSet(ctx, cctx, api)
		if err != nil {
			return err
		}

		power, err := api.StateMinerPower(ctx, maddr, ts.Key())
		if err != nil {
			return err
		}

		tp := power.TotalPower
		if cctx.Args().Present() {
			mp := power.MinerPower
			percI := types.BigDiv(types.BigMul(mp.QualityAdjPower, types.NewInt(1000000)), tp.QualityAdjPower)
			fmt.Printf("%s(%s) / %s(%s) ~= %0.4f%%\n", mp.QualityAdjPower.String(), types.SizeStr(mp.QualityAdjPower), tp.QualityAdjPower.String(), types.SizeStr(tp.QualityAdjPower), float64(percI.Int64())/10000)
		} else {
			fmt.Printf("%s(%s)\n", tp.QualityAdjPower.String(), types.SizeStr(tp.QualityAdjPower))
		}

		return nil
	},
}

var stateSectorsCmd = &cli.Command{
	Name:      "sectors",
	Usage:     "Query the sector set of a miner",
	ArgsUsage: "[minerAddress]",
	Action: func(cctx *cli.Context) error {
		api, closer, err := GetFullNodeAPI(cctx)
		if err != nil {
			return err
		}
		defer closer()

		ctx := ReqContext(cctx)

		if !cctx.Args().Present() {
			return fmt.Errorf("must specify miner to list sectors for")
		}

		maddr, err := address.NewFromString(cctx.Args().First())
		if err != nil {
			return err
		}

		ts, err := LoadTipSet(ctx, cctx, api)
		if err != nil {
			return err
		}

		sectors, err := api.StateMinerSectors(ctx, maddr, nil, true, ts.Key())
		if err != nil {
			return err
		}

		for _, s := range sectors {
			fmt.Printf("%d: %x\n", s.Info.Info.SectorNumber, s.Info.Info.SealedCID)
		}

		return nil
	},
}

var stateProvingSetCmd = &cli.Command{
	Name:      "proving",
	Usage:     "Query the proving set of a miner",
	ArgsUsage: "[minerAddress]",
	Action: func(cctx *cli.Context) error {
		api, closer, err := GetFullNodeAPI(cctx)
		if err != nil {
			return err
		}
		defer closer()

		ctx := ReqContext(cctx)

		if !cctx.Args().Present() {
			return fmt.Errorf("must specify miner to list sectors for")
		}

		maddr, err := address.NewFromString(cctx.Args().First())
		if err != nil {
			return err
		}

		ts, err := LoadTipSet(ctx, cctx, api)
		if err != nil {
			return err
		}

		sectors, err := api.StateMinerProvingSet(ctx, maddr, ts.Key())
		if err != nil {
			return err
		}

		for _, s := range sectors {
			fmt.Printf("%d: %x\n", s.Info.Info.SectorNumber, s.Info.Info.SealedCID)
		}

		return nil
	},
}

var stateReplaySetCmd = &cli.Command{
	Name:      "replay",
	Usage:     "Replay a particular message within a tipset",
	ArgsUsage: "[tipsetKey messageCid]",
	Action: func(cctx *cli.Context) error {
		if cctx.Args().Len() < 1 {
			fmt.Println("usage: [tipset] <message cid>")
			fmt.Println("The last cid passed will be used as the message CID")
			fmt.Println("All preceding ones will be used as the tipset")
			return nil
		}

		args := cctx.Args().Slice()
		mcid, err := cid.Decode(args[len(args)-1])
		if err != nil {
			return fmt.Errorf("message cid was invalid: %s", err)
		}

		fapi, closer, err := GetFullNodeAPI(cctx)
		if err != nil {
			return err
		}
		defer closer()

		ctx := ReqContext(cctx)

		var ts *types.TipSet
		{
			var tscids []cid.Cid
			for _, s := range args[:len(args)-1] {
				c, err := cid.Decode(s)
				if err != nil {
					return fmt.Errorf("tipset cid was invalid: %s", err)
				}
				tscids = append(tscids, c)
			}

			if len(tscids) > 0 {
				var headers []*types.BlockHeader
				for _, c := range tscids {
					h, err := fapi.ChainGetBlock(ctx, c)
					if err != nil {
						return err
					}

					headers = append(headers, h)
				}

				ts, err = types.NewTipSet(headers)
			} else {
<<<<<<< HEAD
				r, err := api.StateWaitMsg(ctx, mcid, build.MessageConfidence)
=======
				var r *api.MsgLookup
				r, err = fapi.StateWaitMsg(ctx, mcid)
>>>>>>> 50b04d6b
				if err != nil {
					return xerrors.Errorf("finding message in chain: %w", err)
				}

				ts, err = fapi.ChainGetTipSet(ctx, r.TipSet.Parents())
			}
			if err != nil {
				return err
			}

		}

		res, err := fapi.StateReplay(ctx, ts.Key(), mcid)
		if err != nil {
			return xerrors.Errorf("replay call failed: %w", err)
		}

		fmt.Println("Replay receipt:")
		fmt.Printf("Exit code: %d\n", res.MsgRct.ExitCode)
		fmt.Printf("Return: %x\n", res.MsgRct.Return)
		fmt.Printf("Gas Used: %d\n", res.MsgRct.GasUsed)
		if res.MsgRct.ExitCode != 0 {
			fmt.Printf("Error message: %q\n", res.Error)
		}

		return nil
	},
}

var statePledgeCollateralCmd = &cli.Command{
	Name:  "pledge-collateral",
	Usage: "Get minimum miner pledge collateral",
	Action: func(cctx *cli.Context) error {
		api, closer, err := GetFullNodeAPI(cctx)
		if err != nil {
			return err
		}
		defer closer()

		ctx := ReqContext(cctx)

		ts, err := LoadTipSet(ctx, cctx, api)
		if err != nil {
			return err
		}

		coll, err := api.StatePledgeCollateral(ctx, ts.Key())
		if err != nil {
			return err
		}

		fmt.Println(types.FIL(coll))
		return nil
	},
}

var stateGetDealSetCmd = &cli.Command{
	Name:      "get-deal",
	Usage:     "View on-chain deal info",
	ArgsUsage: "[dealId]",
	Action: func(cctx *cli.Context) error {
		api, closer, err := GetFullNodeAPI(cctx)
		if err != nil {
			return err
		}
		defer closer()

		ctx := ReqContext(cctx)

		if !cctx.Args().Present() {
			return fmt.Errorf("must specify deal ID")
		}

		dealid, err := strconv.ParseUint(cctx.Args().First(), 10, 64)
		if err != nil {
			return xerrors.Errorf("parsing deal ID: %w", err)
		}

		ts, err := LoadTipSet(ctx, cctx, api)
		if err != nil {
			return err
		}

		deal, err := api.StateMarketStorageDeal(ctx, abi.DealID(dealid), ts.Key())
		if err != nil {
			return err
		}

		data, err := json.MarshalIndent(deal, "", "  ")
		if err != nil {
			return err
		}
		fmt.Println(string(data))

		return nil
	},
}

var stateListMinersCmd = &cli.Command{
	Name:  "list-miners",
	Usage: "list all miners in the network",
	Flags: []cli.Flag{
		&cli.StringFlag{
			Name:  "sort-by",
			Usage: "criteria to sort miners by (none, num-deals)",
		},
	},
	Action: func(cctx *cli.Context) error {
		api, closer, err := GetFullNodeAPI(cctx)
		if err != nil {
			return err
		}
		defer closer()

		ctx := ReqContext(cctx)

		ts, err := LoadTipSet(ctx, cctx, api)
		if err != nil {
			return err
		}

		miners, err := api.StateListMiners(ctx, ts.Key())
		if err != nil {
			return err
		}

		switch cctx.String("sort-by") {
		case "num-deals":
			ndm, err := getDealsCounts(ctx, api)
			if err != nil {
				return err
			}

			sort.Slice(miners, func(i, j int) bool {
				return ndm[miners[i]] > ndm[miners[j]]
			})

			for i := 0; i < 50 && i < len(miners); i++ {
				fmt.Printf("%s %d\n", miners[i], ndm[miners[i]])
			}
			return nil
		default:
			return fmt.Errorf("unrecognized sorting order")
		case "", "none":
		}

		for _, m := range miners {
			fmt.Println(m.String())
		}

		return nil
	},
}

func getDealsCounts(ctx context.Context, lapi api.FullNode) (map[address.Address]int, error) {
	allDeals, err := lapi.StateMarketDeals(ctx, types.EmptyTSK)
	if err != nil {
		return nil, err
	}

	out := make(map[address.Address]int)
	for _, d := range allDeals {
		if d.State.SectorStartEpoch != -1 {
			out[d.Proposal.Provider]++
		}
	}

	return out, nil
}

var stateListActorsCmd = &cli.Command{
	Name:  "list-actors",
	Usage: "list all actors in the network",
	Action: func(cctx *cli.Context) error {
		api, closer, err := GetFullNodeAPI(cctx)
		if err != nil {
			return err
		}
		defer closer()

		ctx := ReqContext(cctx)

		ts, err := LoadTipSet(ctx, cctx, api)
		if err != nil {
			return err
		}

		actors, err := api.StateListActors(ctx, ts.Key())
		if err != nil {
			return err
		}

		for _, a := range actors {
			fmt.Println(a.String())
		}

		return nil
	},
}

var stateGetActorCmd = &cli.Command{
	Name:      "get-actor",
	Usage:     "Print actor information",
	ArgsUsage: "[actorrAddress]",
	Action: func(cctx *cli.Context) error {
		api, closer, err := GetFullNodeAPI(cctx)
		if err != nil {
			return err
		}
		defer closer()

		ctx := ReqContext(cctx)

		if !cctx.Args().Present() {
			return fmt.Errorf("must pass address of actor to get")
		}

		addr, err := address.NewFromString(cctx.Args().First())
		if err != nil {
			return err
		}

		ts, err := LoadTipSet(ctx, cctx, api)
		if err != nil {
			return err
		}

		a, err := api.StateGetActor(ctx, addr, ts.Key())
		if err != nil {
			return err
		}

		fmt.Printf("Address:\t%s\n", addr)
		fmt.Printf("Balance:\t%s\n", types.FIL(a.Balance))
		fmt.Printf("Nonce:\t\t%d\n", a.Nonce)
		fmt.Printf("Code:\t\t%s\n", a.Code)
		fmt.Printf("Head:\t\t%s\n", a.Head)

		return nil
	},
}

var stateLookupIDCmd = &cli.Command{
	Name:      "lookup",
	Usage:     "Find corresponding ID address",
	ArgsUsage: "[address]",
	Flags: []cli.Flag{
		&cli.BoolFlag{
			Name:    "reverse",
			Aliases: []string{"r"},
			Usage:   "Perform reverse lookup",
		},
	},
	Action: func(cctx *cli.Context) error {
		api, closer, err := GetFullNodeAPI(cctx)
		if err != nil {
			return err
		}
		defer closer()

		ctx := ReqContext(cctx)

		if !cctx.Args().Present() {
			return fmt.Errorf("must pass address of actor to get")
		}

		addr, err := address.NewFromString(cctx.Args().First())
		if err != nil {
			return err
		}

		ts, err := LoadTipSet(ctx, cctx, api)
		if err != nil {
			return err
		}

		var a address.Address
		if !cctx.Bool("reverse") {
			a, err = api.StateLookupID(ctx, addr, ts.Key())
		} else {
			a, err = api.StateAccountKey(ctx, addr, ts.Key())
		}

		if err != nil {
			return err
		}

		fmt.Printf("%s\n", a)

		return nil
	},
}

var stateSectorSizeCmd = &cli.Command{
	Name:      "sector-size",
	Usage:     "Look up miners sector size",
	ArgsUsage: "[minerAddress]",
	Action: func(cctx *cli.Context) error {
		api, closer, err := GetFullNodeAPI(cctx)
		if err != nil {
			return err
		}
		defer closer()

		ctx := ReqContext(cctx)

		if !cctx.Args().Present() {
			return fmt.Errorf("must pass miner's address")
		}

		addr, err := address.NewFromString(cctx.Args().First())
		if err != nil {
			return err
		}

		ts, err := LoadTipSet(ctx, cctx, api)
		if err != nil {
			return err
		}

		mi, err := api.StateMinerInfo(ctx, addr, ts.Key())
		if err != nil {
			return err
		}

		fmt.Printf("%s (%d)\n", types.SizeStr(types.NewInt(uint64(mi.SectorSize))), mi.SectorSize)
		return nil
	},
}

var stateReadStateCmd = &cli.Command{
	Name:      "read-state",
	Usage:     "View a json representation of an actors state",
	ArgsUsage: "[actorAddress]",
	Action: func(cctx *cli.Context) error {
		api, closer, err := GetFullNodeAPI(cctx)
		if err != nil {
			return err
		}
		defer closer()

		ctx := ReqContext(cctx)

		if !cctx.Args().Present() {
			return fmt.Errorf("must pass address of actor to get")
		}

		addr, err := address.NewFromString(cctx.Args().First())
		if err != nil {
			return err
		}

		ts, err := LoadTipSet(ctx, cctx, api)
		if err != nil {
			return err
		}

		act, err := api.StateGetActor(ctx, addr, ts.Key())
		if err != nil {
			return err
		}

		as, err := api.StateReadState(ctx, act, ts.Key())
		if err != nil {
			return err
		}

		data, err := json.MarshalIndent(as.State, "", "  ")
		if err != nil {
			return err
		}
		fmt.Println(string(data))

		return nil
	},
}

var stateListMessagesCmd = &cli.Command{
	Name:  "list-messages",
	Usage: "list messages on chain matching given criteria",
	Flags: []cli.Flag{
		&cli.StringFlag{
			Name:  "to",
			Usage: "return messages to a given address",
		},
		&cli.StringFlag{
			Name:  "from",
			Usage: "return messages from a given address",
		},
		&cli.Uint64Flag{
			Name:  "toheight",
			Usage: "don't look before given block height",
		},
		&cli.BoolFlag{
			Name:  "cids",
			Usage: "print message CIDs instead of messages",
		},
	},
	Action: func(cctx *cli.Context) error {
		api, closer, err := GetFullNodeAPI(cctx)
		if err != nil {
			return err
		}
		defer closer()

		ctx := ReqContext(cctx)

		var toa, froma address.Address
		if tos := cctx.String("to"); tos != "" {
			a, err := address.NewFromString(tos)
			if err != nil {
				return fmt.Errorf("given 'to' address %q was invalid: %w", tos, err)
			}
			toa = a
		}

		if froms := cctx.String("from"); froms != "" {
			a, err := address.NewFromString(froms)
			if err != nil {
				return fmt.Errorf("given 'from' address %q was invalid: %w", froms, err)
			}
			froma = a
		}

		toh := cctx.Uint64("toheight")

		ts, err := LoadTipSet(ctx, cctx, api)
		if err != nil {
			return err
		}

		msgs, err := api.StateListMessages(ctx, &types.Message{To: toa, From: froma}, ts.Key(), abi.ChainEpoch(toh))
		if err != nil {
			return err
		}

		for _, c := range msgs {
			if cctx.Bool("cids") {
				fmt.Println(c.String())
				continue
			}

			m, err := api.ChainGetMessage(ctx, c)
			if err != nil {
				return err
			}
			b, err := json.MarshalIndent(m, "", "  ")
			if err != nil {
				return err
			}
			fmt.Println(string(b))
		}

		return nil
	},
}

var stateComputeStateCmd = &cli.Command{
	Name:  "compute-state",
	Usage: "Perform state computations",
	Flags: []cli.Flag{
		&cli.Uint64Flag{
			Name:  "height",
			Usage: "set the height to compute state at",
		},
		&cli.BoolFlag{
			Name:  "apply-mpool-messages",
			Usage: "apply messages from the mempool to the computed state",
		},
		&cli.BoolFlag{
			Name:  "show-trace",
			Usage: "print out full execution trace for given tipset",
		},
		&cli.BoolFlag{
			Name:  "html",
			Usage: "generate html report",
		},
	},
	Action: func(cctx *cli.Context) error {
		api, closer, err := GetFullNodeAPI(cctx)
		if err != nil {
			return err
		}
		defer closer()

		ctx := ReqContext(cctx)

		ts, err := LoadTipSet(ctx, cctx, api)
		if err != nil {
			return err
		}

		h := abi.ChainEpoch(cctx.Uint64("height"))
		if h == 0 {
			if ts == nil {
				head, err := api.ChainHead(ctx)
				if err != nil {
					return err
				}
				ts = head
			}
			h = ts.Height()
		}

		var msgs []*types.Message
		if cctx.Bool("apply-mpool-messages") {
			pmsgs, err := api.MpoolPending(ctx, ts.Key())
			if err != nil {
				return err
			}

			pmsgs, err = miner.SelectMessages(ctx, api.StateGetActor, ts, pmsgs)
			if err != nil {
				return err
			}

			for _, sm := range pmsgs {
				msgs = append(msgs, &sm.Message)
			}
		}

		stout, err := api.StateCompute(ctx, h, msgs, ts.Key())
		if err != nil {
			return err
		}

		if cctx.Bool("html") {
			codeCache := map[address.Address]cid.Cid{}
			getCode := func(addr address.Address) (cid.Cid, error) {
				if c, found := codeCache[addr]; found {
					return c, nil
				}

				c, err := api.StateGetActor(ctx, addr, ts.Key())
				if err != nil {
					return cid.Cid{}, err
				}

				codeCache[addr] = c.Code
				return c.Code, nil
			}

			return computeStateHtml(ts, stout, getCode)
		}

		fmt.Println("computed state cid: ", stout.Root)
		if cctx.Bool("show-trace") {
			for _, ir := range stout.Trace {
				fmt.Printf("%s\t%s\t%s\t%d\t%x\t%d\t%x\n", ir.Msg.From, ir.Msg.To, ir.Msg.Value, ir.Msg.Method, ir.Msg.Params, ir.MsgRct.ExitCode, ir.MsgRct.Return)
				printInternalExecutions("\t", ir.ExecutionTrace.Subcalls)
			}
		}
		return nil
	},
}

func printInternalExecutions(prefix string, trace []types.ExecutionTrace) {
	for _, im := range trace {
		fmt.Printf("%s%s\t%s\t%s\t%d\t%x\t%d\t%x\n", prefix, im.Msg.From, im.Msg.To, im.Msg.Value, im.Msg.Method, im.Msg.Params, im.MsgRct.ExitCode, im.MsgRct.Return)
		printInternalExecutions(prefix+"\t", im.Subcalls)
	}
}

func codeStr(c cid.Cid) string {
	cmh, err := multihash.Decode(c.Hash())
	if err != nil {
		panic(err)
	}
	return string(cmh.Digest)
}

func computeStateHtml(ts *types.TipSet, o *api.ComputeStateOutput, getCode func(addr address.Address) (cid.Cid, error)) error {
	fmt.Printf(`<html>
 <head>
  <style>
   html, body { font-family: monospace; }
   a:link, a:visited { color: #004; }
   pre { background: #ccc; }
   small { color: #444; }
   .call { color: #00a; }
   .params { background: #dfd; }
   .ret { background: #ddf; }
   .error { color: red; }
   .exit0 { color: green; }
   .exec {
    padding-left: 15px;
    border-left: 2.5px solid;
    margin-bottom: 45px;
   }
   .exec:hover {
    background: #eee;
   }
   .slow-true-false { color: #660; }
   .slow-true-true { color: #f80; }
  </style>
 </head>
 <body>
  <div>Tipset: <b>%s</b></div>
  <div>Height: %d</div>
  <div>State CID: <b>%s</b></div>
  <div>Calls</div>`, ts.Key(), ts.Height(), o.Root)

	for _, ir := range o.Trace {
		toCode, err := getCode(ir.Msg.To)
		if err != nil {
			return xerrors.Errorf("getting code for %s: %w", toCode, err)
		}

		params, err := jsonParams(toCode, ir.Msg.Method, ir.Msg.Params)
		if err != nil {
			return xerrors.Errorf("decoding params: %w", err)
		}

		if len(ir.Msg.Params) != 0 {
			params = `<div><pre class="params">` + params + `</pre></div>`
		} else {
			params = ""
		}

		ret, err := jsonReturn(toCode, ir.Msg.Method, ir.MsgRct.Return)
		if err != nil {
			return xerrors.Errorf("decoding return value: %w", err)
		}

		if len(ir.MsgRct.Return) == 0 {
			ret = "</div>"
		} else {
			ret = `, Return</div><div><pre class="ret">` + ret + `</pre></div>`
		}

		slow := ir.Duration > 10*time.Millisecond
		veryslow := ir.Duration > 50*time.Millisecond

		cid := ir.Msg.Cid()

		fmt.Printf(`<div class="exec" id="%s">
<div><a href="#%s"><h2 class="call">%s:%s</h2></a></div>
<div><b>%s</b> -&gt; <b>%s</b> (%s FIL), M%d</div>
<div><small>Msg CID: %s</small></div>
%s
<div><span class="slow-%t-%t">Took %s</span>, <span class="exit%d">Exit: <b>%d</b></span>%s
`, cid, cid, codeStr(toCode), methods[toCode][ir.Msg.Method].name, ir.Msg.From, ir.Msg.To, types.FIL(ir.Msg.Value), ir.Msg.Method, cid, params, slow, veryslow, ir.Duration, ir.MsgRct.ExitCode, ir.MsgRct.ExitCode, ret)
		if ir.MsgRct.ExitCode != 0 {
			fmt.Printf(`<div class="error">Error: <pre>%s</pre></div>`, ir.Error)
		}

		fmt.Println("<div>Execution trace:</div>")
		if err := printInternalExecutionsHtml(cid.String(), ir.ExecutionTrace.Subcalls, getCode); err != nil {
			return err
		}
		fmt.Println("</div>")
	}

	fmt.Printf(`</body>
</html>`)
	return nil
}

func printInternalExecutionsHtml(hashName string, trace []types.ExecutionTrace, getCode func(addr address.Address) (cid.Cid, error)) error {
	for i, im := range trace {
		hashName := fmt.Sprintf("%s-r%d", hashName, i)

		toCode, err := getCode(im.Msg.To)
		if err != nil {
			return xerrors.Errorf("getting code for %s: %w", toCode, err)
		}

		params, err := jsonParams(toCode, im.Msg.Method, im.Msg.Params)
		if err != nil {
			return xerrors.Errorf("decoding params: %w", err)
		}

		if len(im.Msg.Params) != 0 {
			params = `<div><pre class="params">` + params + `</pre></div>`
		} else {
			params = ""
		}

		ret, err := jsonReturn(toCode, im.Msg.Method, im.MsgRct.Return)
		if err != nil {
			return xerrors.Errorf("decoding return value: %w", err)
		}

		if len(im.MsgRct.Return) == 0 {
			ret = "</div>"
		} else {
			ret = `, Return</div><div><pre class="ret">` + ret + `</pre></div>`
		}

		slow := im.Duration > 10*time.Millisecond
		veryslow := im.Duration > 50*time.Millisecond

		fmt.Printf(`<div class="exec" id="%s">
<div><a href="#%s"><h4 class="call">%s:%s</h4></a></div>
<div><b>%s</b> -&gt; <b>%s</b> (%s FIL), M%d</div>
%s
<div><span class="slow-%t-%t">Took %s</span>, <span class="exit%d">Exit: <b>%d</b></span>%s
`, hashName, hashName, codeStr(toCode), methods[toCode][im.Msg.Method].name, im.Msg.From, im.Msg.To, types.FIL(im.Msg.Value), im.Msg.Method, params, slow, veryslow, im.Duration, im.MsgRct.ExitCode, im.MsgRct.ExitCode, ret)
		if im.MsgRct.ExitCode != 0 {
			fmt.Printf(`<div class="error">Error: <pre>%s</pre></div>`, im.Error)
		}
		if len(im.Subcalls) > 0 {
			fmt.Println("<div>Subcalls:</div>")
			if err := printInternalExecutionsHtml(hashName, im.Subcalls, getCode); err != nil {
				return err
			}
		}
		fmt.Println("</div>")
	}

	return nil
}

func jsonParams(code cid.Cid, method abi.MethodNum, params []byte) (string, error) {
	re := reflect.New(methods[code][method].params.Elem())
	p := re.Interface().(cbg.CBORUnmarshaler)
	if err := p.UnmarshalCBOR(bytes.NewReader(params)); err != nil {
		return "", err
	}

	b, err := json.MarshalIndent(p, "", "  ")
	return string(b), err
}

func jsonReturn(code cid.Cid, method abi.MethodNum, ret []byte) (string, error) {
	re := reflect.New(methods[code][method].ret.Elem())
	p := re.Interface().(cbg.CBORUnmarshaler)
	if err := p.UnmarshalCBOR(bytes.NewReader(ret)); err != nil {
		return "", err
	}

	b, err := json.MarshalIndent(p, "", "  ")
	return string(b), err
}

var stateWaitMsgCmd = &cli.Command{
	Name:      "wait-msg",
	Usage:     "Wait for a message to appear on chain",
	ArgsUsage: "[messageCid]",
	Flags: []cli.Flag{
		&cli.StringFlag{
			Name:  "timeout",
			Value: "10m",
		},
	},
	Action: func(cctx *cli.Context) error {
		if !cctx.Args().Present() {
			return fmt.Errorf("must specify message cid to wait for")
		}

		api, closer, err := GetFullNodeAPI(cctx)
		if err != nil {
			return err
		}
		defer closer()

		ctx := ReqContext(cctx)

		msg, err := cid.Decode(cctx.Args().First())
		if err != nil {
			return err
		}

		mw, err := api.StateWaitMsg(ctx, msg, build.MessageConfidence)
		if err != nil {
			return err
		}

		m, err := api.ChainGetMessage(ctx, msg)
		if err != nil {
			return err
		}

		fmt.Printf("message was executed in tipset: %s\n", mw.TipSet.Cids())
		fmt.Printf("Exit Code: %d\n", mw.Receipt.ExitCode)
		fmt.Printf("Gas Used: %d\n", mw.Receipt.GasUsed)
		fmt.Printf("Return: %x\n", mw.Receipt.Return)
		if err := printReceiptReturn(ctx, api, m, mw.Receipt); err != nil {
			return err
		}

		return nil
	},
}

func printReceiptReturn(ctx context.Context, api api.FullNode, m *types.Message, r types.MessageReceipt) error {
	act, err := api.StateGetActor(ctx, m.To, types.EmptyTSK)
	if err != nil {
		return err
	}

	jret, err := jsonReturn(act.Code, m.Method, r.Return)
	if err != nil {
		return err
	}

	fmt.Println(jret)

	return nil
}

var stateSearchMsgCmd = &cli.Command{
	Name:      "search-msg",
	Usage:     "Search to see whether a message has appeared on chain",
	ArgsUsage: "[messageCid]",
	Action: func(cctx *cli.Context) error {
		if !cctx.Args().Present() {
			return fmt.Errorf("must specify message cid to search for")
		}

		api, closer, err := GetFullNodeAPI(cctx)
		if err != nil {
			return err
		}
		defer closer()

		ctx := ReqContext(cctx)

		msg, err := cid.Decode(cctx.Args().First())
		if err != nil {
			return err
		}

		mw, err := api.StateSearchMsg(ctx, msg)
		if err != nil {
			return err
		}

		if mw != nil {
			fmt.Printf("message was executed in tipset: %s", mw.TipSet.Cids())
			fmt.Printf("\nExit Code: %d", mw.Receipt.ExitCode)
			fmt.Printf("\nGas Used: %d", mw.Receipt.GasUsed)
			fmt.Printf("\nReturn: %x", mw.Receipt.Return)
		} else {
			fmt.Print("message was not found on chain")
		}
		return nil
	},
}

var stateCallCmd = &cli.Command{
	Name:      "call",
	Usage:     "Invoke a method on an actor locally",
	ArgsUsage: "[toAddress methodId <param1 param2 ...> (optional)]",
	Flags: []cli.Flag{
		&cli.StringFlag{
			Name:  "from",
			Usage: "",
			Value: builtin.SystemActorAddr.String(),
		},
		&cli.StringFlag{
			Name:  "value",
			Usage: "specify value field for invocation",
			Value: "0",
		},
		&cli.StringFlag{
			Name:  "ret",
			Usage: "specify how to parse output (auto, raw, addr, big)",
			Value: "auto",
		},
	},
	Action: func(cctx *cli.Context) error {
		if cctx.Args().Len() < 2 {
			return fmt.Errorf("must specify at least actor and method to invoke")
		}

		api, closer, err := GetFullNodeAPI(cctx)
		if err != nil {
			return err
		}
		defer closer()

		ctx := ReqContext(cctx)

		toa, err := address.NewFromString(cctx.Args().First())
		if err != nil {
			return fmt.Errorf("given 'to' address %q was invalid: %w", cctx.Args().First(), err)
		}

		froma, err := address.NewFromString(cctx.String("from"))
		if err != nil {
			return fmt.Errorf("given 'from' address %q was invalid: %w", cctx.String("from"), err)
		}

		ts, err := LoadTipSet(ctx, cctx, api)
		if err != nil {
			return err
		}

		method, err := strconv.ParseUint(cctx.Args().Get(1), 10, 64)
		if err != nil {
			return fmt.Errorf("must pass method as a number")
		}

		value, err := types.ParseFIL(cctx.String("value"))
		if err != nil {
			return fmt.Errorf("failed to parse 'value': %s", err)
		}

		act, err := api.StateGetActor(ctx, toa, ts.Key())
		if err != nil {
			return fmt.Errorf("failed to lookup target actor: %s", err)
		}

		params, err := parseParamsForMethod(act.Code, method, cctx.Args().Slice()[2:])
		if err != nil {
			return fmt.Errorf("failed to parse params: %s", err)
		}

		ret, err := api.StateCall(ctx, &types.Message{
			From:     froma,
			To:       toa,
			Value:    types.BigInt(value),
			GasLimit: 10000000000,
			GasPrice: types.NewInt(0),
			Method:   abi.MethodNum(method),
			Params:   params,
		}, ts.Key())
		if err != nil {
			return fmt.Errorf("state call failed: %s", err)
		}

		if ret.MsgRct.ExitCode != 0 {
			return fmt.Errorf("invocation failed (exit: %d): %s", ret.MsgRct.ExitCode, ret.Error)
		}

		s, err := formatOutput(cctx.String("ret"), ret.MsgRct.Return)
		if err != nil {
			return fmt.Errorf("failed to format output: %s", err)
		}

		fmt.Printf("return: %s\n", s)

		return nil
	},
}

func formatOutput(t string, val []byte) (string, error) {
	switch t {
	case "raw", "hex":
		return fmt.Sprintf("%x", val), nil
	case "address", "addr", "a":
		a, err := address.NewFromBytes(val)
		if err != nil {
			return "", err
		}
		return a.String(), nil
	case "big", "int", "bigint":
		bi := types.BigFromBytes(val)
		return bi.String(), nil
	case "fil":
		bi := types.FIL(types.BigFromBytes(val))
		return bi.String(), nil
	case "pid", "peerid", "peer":
		pid, err := peer.IDFromBytes(val)
		if err != nil {
			return "", err
		}

		return pid.Pretty(), nil
	case "auto":
		if len(val) == 0 {
			return "", nil
		}

		a, err := address.NewFromBytes(val)
		if err == nil {
			return "address: " + a.String(), nil
		}

		pid, err := peer.IDFromBytes(val)
		if err == nil {
			return "peerID: " + pid.Pretty(), nil
		}

		bi := types.BigFromBytes(val)
		return "bigint: " + bi.String(), nil
	default:
		return "", fmt.Errorf("unrecognized output type: %q", t)
	}
}

func parseParamsForMethod(act cid.Cid, method uint64, args []string) ([]byte, error) {
	if len(args) == 0 {
		return nil, nil
	}

	var f interface{}
	switch act {
	case builtin.StorageMarketActorCodeID:
		f = market.Actor{}.Exports()[method]
	case builtin.StorageMinerActorCodeID:
		f = miner2.Actor{}.Exports()[method]
	case builtin.StoragePowerActorCodeID:
		f = power.Actor{}.Exports()[method]
	case builtin.MultisigActorCodeID:
		f = multisig.Actor{}.Exports()[method]
	case builtin.PaymentChannelActorCodeID:
		f = paych.Actor{}.Exports()[method]
	default:
		return nil, fmt.Errorf("the lazy devs didnt add support for that actor to this call yet")
	}

	rf := reflect.TypeOf(f)
	if rf.NumIn() != 3 {
		return nil, fmt.Errorf("expected referenced method to have three arguments")
	}

	paramObj := rf.In(2).Elem()
	if paramObj.NumField() != len(args) {
		return nil, fmt.Errorf("not enough arguments given to call that method (expecting %d)", paramObj.NumField())
	}

	p := reflect.New(paramObj)
	for i := 0; i < len(args); i++ {
		switch paramObj.Field(i).Type {
		case reflect.TypeOf(address.Address{}):
			a, err := address.NewFromString(args[i])
			if err != nil {
				return nil, fmt.Errorf("failed to parse address: %s", err)
			}
			p.Elem().Field(i).Set(reflect.ValueOf(a))
		case reflect.TypeOf(uint64(0)):
			val, err := strconv.ParseUint(args[i], 10, 64)
			if err != nil {
				return nil, err
			}
			p.Elem().Field(i).Set(reflect.ValueOf(val))
		case reflect.TypeOf(peer.ID("")):
			pid, err := peer.IDB58Decode(args[i])
			if err != nil {
				return nil, fmt.Errorf("failed to parse peer ID: %s", err)
			}
			p.Elem().Field(i).Set(reflect.ValueOf(pid))
		default:
			return nil, fmt.Errorf("unsupported type for call (TODO): %s", paramObj.Field(i).Type)
		}
	}

	m := p.Interface().(cbg.CBORMarshaler)
	buf := new(bytes.Buffer)
	if err := m.MarshalCBOR(buf); err != nil {
		return nil, fmt.Errorf("failed to marshal param object: %s", err)
	}
	return buf.Bytes(), nil
}<|MERGE_RESOLUTION|>--- conflicted
+++ resolved
@@ -380,12 +380,8 @@
 
 				ts, err = types.NewTipSet(headers)
 			} else {
-<<<<<<< HEAD
-				r, err := api.StateWaitMsg(ctx, mcid, build.MessageConfidence)
-=======
 				var r *api.MsgLookup
-				r, err = fapi.StateWaitMsg(ctx, mcid)
->>>>>>> 50b04d6b
+				r, err = fapi.StateWaitMsg(ctx, mcid, build.MessageConfidence)
 				if err != nil {
 					return xerrors.Errorf("finding message in chain: %w", err)
 				}
