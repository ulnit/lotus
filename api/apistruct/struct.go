--- conflicted
+++ resolved
@@ -362,17 +362,6 @@
 	}
 }
 
-<<<<<<< HEAD
-type WalletStruct struct {
-	Internal struct {
-		WalletNew    func(context.Context, crypto.SigType) (address.Address, error)                         `perm:"write"`
-		WalletHas    func(context.Context, address.Address) (bool, error)                                   `perm:"write"`
-		WalletList   func(context.Context) ([]address.Address, error)                                       `perm:"write"`
-		WalletSign   func(context.Context, address.Address, []byte, api.MsgMeta) (*crypto.Signature, error) `perm:"sign"`
-		WalletExport func(context.Context, address.Address) (*types.KeyInfo, error)                         `perm:"admin"`
-		WalletImport func(context.Context, *types.KeyInfo) (address.Address, error)                         `perm:"admin"`
-		WalletDelete func(context.Context, address.Address) error                                           `perm:"write"`
-=======
 type GatewayStruct struct {
 	Internal struct {
 		// TODO: does the gateway need perms?
@@ -387,7 +376,18 @@
 		StateGetActor           func(ctx context.Context, actor address.Address, ts types.TipSetKey) (*types.Actor, error)
 		StateLookupID           func(ctx context.Context, addr address.Address, tsk types.TipSetKey) (address.Address, error)
 		StateWaitMsg            func(ctx context.Context, msg cid.Cid, confidence uint64) (*api.MsgLookup, error)
->>>>>>> 9d8932d3
+	}
+}
+
+type WalletStruct struct {
+	Internal struct {
+		WalletNew    func(context.Context, crypto.SigType) (address.Address, error)                         `perm:"write"`
+		WalletHas    func(context.Context, address.Address) (bool, error)                                   `perm:"write"`
+		WalletList   func(context.Context) ([]address.Address, error)                                       `perm:"write"`
+		WalletSign   func(context.Context, address.Address, []byte, api.MsgMeta) (*crypto.Signature, error) `perm:"sign"`
+		WalletExport func(context.Context, address.Address) (*types.KeyInfo, error)                         `perm:"admin"`
+		WalletImport func(context.Context, *types.KeyInfo) (address.Address, error)                         `perm:"admin"`
+		WalletDelete func(context.Context, address.Address) error                                           `perm:"write"`
 	}
 }
 
@@ -1406,7 +1406,50 @@
 	return w.Internal.Closing(ctx)
 }
 
-<<<<<<< HEAD
+func (g GatewayStruct) ChainHead(ctx context.Context) (*types.TipSet, error) {
+	return g.Internal.ChainHead(ctx)
+}
+
+func (g GatewayStruct) ChainGetTipSet(ctx context.Context, tsk types.TipSetKey) (*types.TipSet, error) {
+	return g.Internal.ChainGetTipSet(ctx, tsk)
+}
+
+func (g GatewayStruct) ChainGetTipSetByHeight(ctx context.Context, h abi.ChainEpoch, tsk types.TipSetKey) (*types.TipSet, error) {
+	return g.Internal.ChainGetTipSetByHeight(ctx, h, tsk)
+}
+
+func (g GatewayStruct) GasEstimateMessageGas(ctx context.Context, msg *types.Message, spec *api.MessageSendSpec, tsk types.TipSetKey) (*types.Message, error) {
+	return g.Internal.GasEstimateMessageGas(ctx, msg, spec, tsk)
+}
+
+func (g GatewayStruct) MpoolPush(ctx context.Context, sm *types.SignedMessage) (cid.Cid, error) {
+	return g.Internal.MpoolPush(ctx, sm)
+}
+
+func (g GatewayStruct) MsigGetAvailableBalance(ctx context.Context, addr address.Address, tsk types.TipSetKey) (types.BigInt, error) {
+	return g.Internal.MsigGetAvailableBalance(ctx, addr, tsk)
+}
+
+func (g GatewayStruct) MsigGetVested(ctx context.Context, addr address.Address, start types.TipSetKey, end types.TipSetKey) (types.BigInt, error) {
+	return g.Internal.MsigGetVested(ctx, addr, start, end)
+}
+
+func (g GatewayStruct) StateAccountKey(ctx context.Context, addr address.Address, tsk types.TipSetKey) (address.Address, error) {
+	return g.Internal.StateAccountKey(ctx, addr, tsk)
+}
+
+func (g GatewayStruct) StateGetActor(ctx context.Context, actor address.Address, ts types.TipSetKey) (*types.Actor, error) {
+	return g.Internal.StateGetActor(ctx, actor, ts)
+}
+
+func (g GatewayStruct) StateLookupID(ctx context.Context, addr address.Address, tsk types.TipSetKey) (address.Address, error) {
+	return g.Internal.StateLookupID(ctx, addr, tsk)
+}
+
+func (g GatewayStruct) StateWaitMsg(ctx context.Context, msg cid.Cid, confidence uint64) (*api.MsgLookup, error) {
+	return g.Internal.StateWaitMsg(ctx, msg, confidence)
+}
+
 func (c *WalletStruct) WalletNew(ctx context.Context, typ crypto.SigType) (address.Address, error) {
 	return c.Internal.WalletNew(ctx, typ)
 }
@@ -1433,58 +1476,11 @@
 
 func (c *WalletStruct) WalletDelete(ctx context.Context, addr address.Address) error {
 	return c.Internal.WalletDelete(ctx, addr)
-=======
-func (g GatewayStruct) ChainHead(ctx context.Context) (*types.TipSet, error) {
-	return g.Internal.ChainHead(ctx)
-}
-
-func (g GatewayStruct) ChainGetTipSet(ctx context.Context, tsk types.TipSetKey) (*types.TipSet, error) {
-	return g.Internal.ChainGetTipSet(ctx, tsk)
-}
-
-func (g GatewayStruct) ChainGetTipSetByHeight(ctx context.Context, h abi.ChainEpoch, tsk types.TipSetKey) (*types.TipSet, error) {
-	return g.Internal.ChainGetTipSetByHeight(ctx, h, tsk)
-}
-
-func (g GatewayStruct) GasEstimateMessageGas(ctx context.Context, msg *types.Message, spec *api.MessageSendSpec, tsk types.TipSetKey) (*types.Message, error) {
-	return g.Internal.GasEstimateMessageGas(ctx, msg, spec, tsk)
-}
-
-func (g GatewayStruct) MpoolPush(ctx context.Context, sm *types.SignedMessage) (cid.Cid, error) {
-	return g.Internal.MpoolPush(ctx, sm)
-}
-
-func (g GatewayStruct) MsigGetAvailableBalance(ctx context.Context, addr address.Address, tsk types.TipSetKey) (types.BigInt, error) {
-	return g.Internal.MsigGetAvailableBalance(ctx, addr, tsk)
-}
-
-func (g GatewayStruct) MsigGetVested(ctx context.Context, addr address.Address, start types.TipSetKey, end types.TipSetKey) (types.BigInt, error) {
-	return g.Internal.MsigGetVested(ctx, addr, start, end)
-}
-
-func (g GatewayStruct) StateAccountKey(ctx context.Context, addr address.Address, tsk types.TipSetKey) (address.Address, error) {
-	return g.Internal.StateAccountKey(ctx, addr, tsk)
-}
-
-func (g GatewayStruct) StateGetActor(ctx context.Context, actor address.Address, ts types.TipSetKey) (*types.Actor, error) {
-	return g.Internal.StateGetActor(ctx, actor, ts)
-}
-
-func (g GatewayStruct) StateLookupID(ctx context.Context, addr address.Address, tsk types.TipSetKey) (address.Address, error) {
-	return g.Internal.StateLookupID(ctx, addr, tsk)
-}
-
-func (g GatewayStruct) StateWaitMsg(ctx context.Context, msg cid.Cid, confidence uint64) (*api.MsgLookup, error) {
-	return g.Internal.StateWaitMsg(ctx, msg, confidence)
->>>>>>> 9d8932d3
 }
 
 var _ api.Common = &CommonStruct{}
 var _ api.FullNode = &FullNodeStruct{}
 var _ api.StorageMiner = &StorageMinerStruct{}
 var _ api.WorkerAPI = &WorkerStruct{}
-<<<<<<< HEAD
-var _ api.WalletAPI = &WalletStruct{}
-=======
 var _ api.GatewayAPI = &GatewayStruct{}
->>>>>>> 9d8932d3
+var _ api.WalletAPI = &WalletStruct{}