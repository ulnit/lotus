--- conflicted
+++ resolved
@@ -5,11 +5,8 @@
 	"sync"
 
 	pubsub "github.com/libp2p/go-libp2p-pubsub"
-<<<<<<< HEAD
-=======
 	"github.com/pkg/errors"
 	"golang.org/x/xerrors"
->>>>>>> a25589ed
 
 	"github.com/filecoin-project/go-lotus/chain/address"
 	"github.com/filecoin-project/go-lotus/chain/stmgr"
@@ -90,11 +87,7 @@
 		return err
 	}
 
-<<<<<<< HEAD
-	log.Infof("mpooladd: %s", base64.StdEncoding.EncodeToString(data))
-=======
 	log.Infof("mpooladd: %d %s", m.Message.Nonce, base64.StdEncoding.EncodeToString(data))
->>>>>>> a25589ed
 
 	if err := m.Signature.Verify(m.Message.From, data); err != nil {
 		log.Warnf("mpooladd signature verification failed: %s", err)
