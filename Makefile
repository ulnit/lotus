--- conflicted
+++ resolved
@@ -102,34 +102,13 @@
 
 install-daemon:
 	install -C ./lotus /usr/local/bin/lotus
-<<<<<<< HEAD
+
+install-miner:
 	install -C ./lotus-miner /usr/local/bin/lotus-miner
+
+install-worker:
 	install -C ./lotus-worker /usr/local/bin/lotus-worker
 
-install-services: install
-	mkdir -p /usr/local/lib/systemd/system
-	mkdir -p /var/log/lotus
-	install -C -m 0644 ./scripts/lotus-daemon.service /usr/local/lib/systemd/system/lotus-daemon.service
-	install -C -m 0644 ./scripts/lotus-miner.service /usr/local/lib/systemd/system/lotus-miner.service
-	systemctl daemon-reload
-	@echo
-	@echo "lotus-daemon and lotus-miner services installed. Don't forget to 'systemctl enable lotus-daemon|lotus-miner' for it to be enabled on startup."
-
-clean-services:
-	rm -f /usr/local/lib/systemd/system/lotus-daemon.service
-	rm -f /usr/local/lib/systemd/system/lotus-miner.service
-	rm -f /usr/local/lib/systemd/system/lotus-chainwatch.service
-	systemctl daemon-reload
-
-=======
-	
-install-miner:	
-	install -C ./lotus-storage-miner /usr/local/bin/lotus-storage-miner
-	
-install-worker: 
-	install -C ./lotus-seal-worker /usr/local/bin/lotus-seal-worker
-	
->>>>>>> 621bc3a2
 # TOOLS
 
 lotus-seed: $(BUILD_DEPS)
@@ -173,15 +152,6 @@
 .PHONY: lotus-chainwatch
 BINS+=lotus-chainwatch
 
-<<<<<<< HEAD
-install-chainwatch-service: chainwatch
-	mkdir -p /etc/lotus
-	install -C ./lotus-chainwatch /usr/local/bin/lotus-chainwatch
-	install -C -m 0644 ./scripts/lotus-chainwatch.service /usr/local/lib/systemd/system/lotus-chainwatch.service
-	systemctl daemon-reload
-	@echo
-	@echo "chainwatch installed. Don't forget to 'systemctl enable chainwatch' for it to be enabled on startup."
-
 lotus-bench:
 	rm -f lotus-bench
 	go build -o lotus-bench ./cmd/lotus-bench
@@ -197,23 +167,6 @@
 BINS+=lotus-stats
 
 lotus-health:
-=======
-bench:
-	rm -f bench
-	go build -o bench ./cmd/lotus-bench
-	go run github.com/GeertJohan/go.rice/rice append --exec bench -i ./build
-.PHONY: bench
-BINS+=bench
-
-stats:
-	rm -f stats
-	go build -o stats ./tools/stats
-	go run github.com/GeertJohan/go.rice/rice append --exec stats -i ./build
-.PHONY: stats
-BINS+=stats
-
-health:
->>>>>>> 621bc3a2
 	rm -f lotus-health
 	go build -o lotus-health ./cmd/lotus-health
 	go run github.com/GeertJohan/go.rice/rice append --exec lotus-health -i ./build
@@ -225,8 +178,8 @@
 .PHONY: testground
 BINS+=testground
 
-install-chainwatch: chainwatch
-	install -C ./chainwatch /usr/local/bin/chainwatch
+install-chainwatch: lotus-chainwatch
+	install -C ./lotus-chainwatch /usr/local/bin/lotus-chainwatch
 
 # SYSTEMD
 
@@ -253,34 +206,34 @@
 	systemctl daemon-reload
 	@echo
 	@echo "chainwatch service installed. Don't forget to run 'sudo systemctl start lotus-chainwatch' to start it and 'sudo systemctl enable lotus-chainwatch' for it to be enabled on startup."
-	
+
 install-main-services: install-miner-service
 
 install-all-services: install-main-services install-chainwatch-service
 
 install-services: install-main-services
 
-clean-daemon-service: clean-miner-service clean-chainwatch-service	
+clean-daemon-service: clean-miner-service clean-chainwatch-service
 	-systemctl stop lotus-daemon
 	-systemctl disable lotus-daemon
 	rm -f /etc/systemd/system/lotus-daemon.service
 	systemctl daemon-reload
 
-clean-miner-service:	
+clean-miner-service:
 	-systemctl stop lotus-miner
 	-systemctl disable lotus-miner
 	rm -f /etc/systemd/system/lotus-miner.service
 	systemctl daemon-reload
-	
+
 clean-chainwatch-service:
-	-systemctl stop chainwatch
-	-systemctl disable chainwatch
+	-systemctl stop lotus-chainwatch
+	-systemctl disable lotus-chainwatch
 	rm -f /etc/systemd/system/lotus-chainwatch.service
-	systemctl daemon-reload	
-	
+	systemctl daemon-reload
+
 clean-main-services: clean-daemon-service
-	
-clean-all-services: clean-main-services	
+
+clean-all-services: clean-main-services
 
 clean-services: clean-all-services
 
